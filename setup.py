import sys
import os
import fnmatch
from setuptools import setup, Extension

try:
     from Cython.Build import cythonize
     cython_present = True
except ImportError:
     cython_present = False

if cython_present:
    ext_modules = cythonize("tawhiri/*.pyx")
else:
    files = fnmatch.filter(os.listdir("tawhiri"), "*.c")
    submodules = [n[:-2] for n in files]
    ext_modules = [Extension('tawhiri.' + sm, ['tawhiri/' + sm + '.c'])
                   for sm in submodules]

try:
    import pypandoc
    long_description = pypandoc.convert('README.md', 'rst')
except (IOError, ImportError):
    long_description = ''

def get_version():
    with open("tawhiri/__init__.py") as f:
        for line in f:
            if line.startswith("__version__"):
                return line[15:-2]
    raise Exception("Could not find version number")

entry_points = {
        "console_scripts": [
            "tawhiri-webapp = tawhiri.manager:main",
        ],
}

PY2 = sys.version_info[0] == 2
if PY2:
    entry_points["console_scripts"].append("tawhiri-download = tawhiri.download:main")

setup(
    name="Tawhiri",
    version=get_version(),
    author='Cambridge University Spaceflight',
    author_email='contact@cusf.co.uk',
    packages=['tawhiri'],
    package_data={"tawhiri": ["template.kml"]},
    zip_safe=False,
    entry_points=entry_points,
    ext_modules=ext_modules,
    url='http://www.cusf.co.uk/wiki/tawhiri:start',
    license='GPLv3+',
    description='High Altitude Balloon Landing Prediction Software',
    long_description=long_description,
    test_suite='nose.collector',
    tests_require=['nose', 'mock'],
    install_requires=[
        "magicmemoryview",
        "ruaumoko",
        "Flask",
        "Flask-Script",
        "strict-rfc3339",
        "gunicorn",
<<<<<<< HEAD
        "numpy",
        "pyproj",
        "GDAL"
=======
        "six"
>>>>>>> e7e9a57f
    ],
    classifiers=[
        'Development Status :: 4 - Beta',
        'Intended Audience :: Science/Research',
        'License :: OSI Approved :: GNU General Public License v3 or later (GPLv3+)',
        'Programming Language :: Python :: 3.3',
        'Topic :: Scientific/Engineering',
    ],
)<|MERGE_RESOLUTION|>--- conflicted
+++ resolved
@@ -63,13 +63,10 @@
         "Flask-Script",
         "strict-rfc3339",
         "gunicorn",
-<<<<<<< HEAD
         "numpy",
         "pyproj",
-        "GDAL"
-=======
+        "GDAL",
         "six"
->>>>>>> e7e9a57f
     ],
     classifiers=[
         'Development Status :: 4 - Beta',
